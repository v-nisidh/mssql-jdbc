--- conflicted
+++ resolved
@@ -12,11 +12,8 @@
 
 import java.io.ByteArrayInputStream;
 import java.io.CharArrayReader;
-<<<<<<< HEAD
 import java.net.URI;
-=======
 import java.sql.SQLException;
->>>>>>> b2f5c373
 import java.util.ArrayList;
 import java.util.logging.Level;
 import java.util.logging.Logger;
@@ -255,12 +252,10 @@
     }
     
     /**
-<<<<<<< HEAD
      * 
      * @return location of resource file
      */
     public static String getCurrentClassPath() {
-
         try {
             String className = new Object() {
             }.getClass().getEnclosingClass().getName();
@@ -272,7 +267,9 @@
             fail("Failed to get CSV file path. " + e.getMessage());
         }
         return null;
-=======
+    }
+
+    /**
      * mimic "DROP TABLE IF EXISTS ..." for older versions of SQL Server
      */
     public static void dropTableIfExists(String tableName, java.sql.Statement stmt) throws SQLException {
@@ -307,6 +304,5 @@
                 "IsProcedure".equals(objectProperty)  ? "PROCEDURE" : "TABLE",
                 bracketedObjectName);
         stmt.executeUpdate(sql);
->>>>>>> b2f5c373
     }
 }