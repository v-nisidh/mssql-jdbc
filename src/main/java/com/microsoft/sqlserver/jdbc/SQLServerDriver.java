--- conflicted
+++ resolved
@@ -385,11 +385,8 @@
         new SQLServerDriverPropertyInfo(SQLServerDriverBooleanProperty.XOPEN_STATES.toString(),                   		Boolean.toString(SQLServerDriverBooleanProperty.XOPEN_STATES.getDefaultValue()),      					false,      TRUE_FALSE),
         new SQLServerDriverPropertyInfo(SQLServerDriverStringProperty.AUTHENTICATION_SCHEME.toString(),          		SQLServerDriverStringProperty.AUTHENTICATION_SCHEME.getDefaultValue(),      			                false,      new String[] {AuthenticationScheme.javaKerberos.toString(),AuthenticationScheme.nativeAuthentication.toString()}),
         new SQLServerDriverPropertyInfo(SQLServerDriverStringProperty.AUTHENTICATION.toString(),          				SQLServerDriverStringProperty.AUTHENTICATION.getDefaultValue(),      			                		false,      new String[] {SqlAuthentication.NotSpecified.toString(),SqlAuthentication.SqlPassword.toString(),SqlAuthentication.ActiveDirectoryPassword.toString(),SqlAuthentication.ActiveDirectoryIntegrated.toString()}),
-<<<<<<< HEAD
         new SQLServerDriverPropertyInfo(SQLServerDriverStringProperty.FIPS_PROVIDER.toString(), 						SQLServerDriverStringProperty.FIPS_PROVIDER.getDefaultValue(), 											false, 		null),
-=======
         new SQLServerDriverPropertyInfo(SQLServerDriverIntProperty.SOCKET_TIMEOUT.toString(),                   		Integer.toString(SQLServerDriverIntProperty.SOCKET_TIMEOUT.getDefaultValue()),         					false,      null),
->>>>>>> 0a8344e1
     };
     
     //Properties that can only be set by using Properties.
